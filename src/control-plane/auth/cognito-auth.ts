--- conflicted
+++ resolved
@@ -265,18 +265,11 @@
       customAttributes: {
         userRole: new cognito.StringAttribute({ mutable: true, minLen: 1, maxLen: 256 }),
       },
-<<<<<<< HEAD
       featurePlan: cognito.FeaturePlan.PLUS,
     });
 
     (this.userPool.node.defaultChild as cognito.CfnUserPool).addPropertyOverride('UserPoolAddOns', {
       AdvancedSecurityMode: 'ENFORCED',
-=======
-      advancedSecurityMode:
-        props?.enableAdvancedSecurityMode == false
-          ? cognito.AdvancedSecurityMode.OFF
-          : cognito.AdvancedSecurityMode.ENFORCED,
->>>>>>> d9a046d8
     });
 
     NagSuppressions.addResourceSuppressions(this.userPool, [
