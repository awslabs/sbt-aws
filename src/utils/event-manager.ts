// Copyright Amazon.com, Inc. or its affiliates. All Rights Reserved.
// SPDX-License-Identifier: Apache-2.0

import { IEventBus, Rule, IRuleTarget } from 'aws-cdk-lib/aws-events';
import { Construct } from 'constructs';

/**
 * Provides an easy way of accessing event detail types.
 * The string values represent the "detail-type" used in
 * events sent across the EventBus.
 */
export enum DetailType {
  /**
   * Event detail type for onboarding request.
   */
  ONBOARDING_REQUEST = 'onboardingRequest',
  /**
   * Event detail type for successful onboarding.
   */
  ONBOARDING_SUCCESS = 'onboardingSuccess',
  /**
   * Event detail type for failed onboarding.
   */
  ONBOARDING_FAILURE = 'onboardingFailure',

  /**
   * Event detail type for offboarding request.
   */
  OFFBOARDING_REQUEST = 'offboardingRequest',
  /**
   * Event detail type for successful offboarding.
   */
  OFFBOARDING_SUCCESS = 'offboardingSuccess',
  /**
   * Event detail type for failed offboarding.
   */
  OFFBOARDING_FAILURE = 'offboardingFailure',

  /**
   * Event detail type for successful provisioning.
   */
  PROVISION_SUCCESS = 'provisionSuccess',
  /**
   * Event detail type for failed provisioning.
   */
  PROVISION_FAILURE = 'provisionFailure',

  /**
   * Event detail type for successful deprovisioning.
   */
  DEPROVISION_SUCCESS = 'deprovisionSuccess',
  /**
   * Event detail type for failed deprovisioning.
   */
  DEPROVISION_FAILURE = 'deprovisionFailure',

  /**
   * Event detail type for successful billing configuration.
   */
  BILLING_SUCCESS = 'billingSuccess',
  /**
   * Event detail type for failure to configure billing.
   */
  BILLING_FAILURE = 'billingFailure',

  /**
   * Event detail type for activation request.
   */
  ACTIVATE_REQUEST = 'activateRequest',
  /**
   * Event detail type for successful activation.
   */
  ACTIVATE_SUCCESS = 'activateSuccess',
  /**
   * Event detail type for failed activation.
   */
  ACTIVATE_FAILURE = 'activateFailure',

  /**
   * Event detail type for deactivation request.
   */
  DEACTIVATE_REQUEST = 'deactivateRequest',
  /**
   * Event detail type for successful deactivation.
   */
  DEACTIVATE_SUCCESS = 'deactivateSuccess',
  /**
   * Event detail type for failed deactivation.
   */
  DEACTIVATE_FAILURE = 'deactivateFailure',

  /**
   * Event detail type for user creation on the app-plane side.
   * Note that sbt-aws components do not emit this event. This event
   * should be emitted by the application plane.
   */
  TENANT_USER_CREATED = 'tenantUserCreated',
  /**
   * Event detail type for user deletion on the app-plane side.
   * Note that sbt-aws components do not emit this event. This event
   * should be emitted by the application plane.
   */
  TENANT_USER_DELETED = 'tenantUserDeleted',
}

/**
 * Represents a mapping between 'detailType' as the key and 'source' as the value.
 */
export type EventMetadata = {
  // key: Event 'detailType' -> value: Event 'source'
  [key: string]: string;
  // [key in DetailType]: string; // Causes this error: Only string-indexed map types are supported
};

/**
 * Encapsulates the properties for an EventManager.
 */
export interface EventManagerProps {
  /**
   * The event bus to register new rules with.
   */
  readonly eventBus: IEventBus;

  /**
   * The EventMetadata to use to update the event defaults.
   */
  readonly eventMetadata?: EventMetadata;

  /**
   * The source to use when listening for events coming from the SBT control plane.
   */
  readonly controlPlaneEventSource?: string;

  /**
   * The source to use for outgoing events that will be placed on the EventBus.
   */
  readonly applicationPlaneEventSource?: string;
}

export interface IEventManager {
  /**
   * Registers a new rule that will be triggered when the given event is received.
   * @param detailType The event to listen for.
   * @param target The target to invoke when the event is received.
   */
  registerRule(detailType: DetailType, target: IRuleTarget): void;
}

/**
 * Provides an EventManager to interact with the EventBus shared with the SBT control plane.
 */
<<<<<<< HEAD
export class EventManager extends Construct implements IEventManager {
  public static readonly APP_PLANE_SOURCE: string = 'applicationPlaneEventSource';
  public static readonly CONTROL_PLANE_SOURCE: string = 'controlPlaneEventSource';

  // sensible defaults so they are not required when instantiating control plane
  public readonly supportedEvents: EventMetadata = {
    onboardingRequest: EventManager.CONTROL_PLANE_SOURCE,
    onboardingSuccess: EventManager.APP_PLANE_SOURCE,
    onboardingFailure: EventManager.APP_PLANE_SOURCE,
    offboardingRequest: EventManager.CONTROL_PLANE_SOURCE,
    offboardingSuccess: EventManager.APP_PLANE_SOURCE,
    offboardingFailure: EventManager.APP_PLANE_SOURCE,
    provisionSuccess: EventManager.APP_PLANE_SOURCE,
    provisionFailure: EventManager.APP_PLANE_SOURCE,
    deprovisionSuccess: EventManager.APP_PLANE_SOURCE,
    deprovisionFailure: EventManager.APP_PLANE_SOURCE,
    billingSuccess: EventManager.CONTROL_PLANE_SOURCE,
    billingFailure: EventManager.CONTROL_PLANE_SOURCE,
    activateRequest: EventManager.CONTROL_PLANE_SOURCE,
    activateSuccess: EventManager.APP_PLANE_SOURCE,
    activateFailure: EventManager.APP_PLANE_SOURCE,
    deactivateRequest: EventManager.CONTROL_PLANE_SOURCE,
    deactivateSuccess: EventManager.APP_PLANE_SOURCE,
    deactivateFailure: EventManager.APP_PLANE_SOURCE,
  };
=======
export class EventManager extends Construct {
  /**
   * The event source used for events emitted by the application plane.
   * @default
   */
  public readonly applicationPlaneEventSource: string = 'applicationPlaneEventSource';

  /**
   * The event source used for events emitted by the control plane.
   * @default
   */
  public readonly controlPlaneEventSource: string = 'controlPlaneEventSource';

  /**
   * List of recognized events that are available as triggers.
   */
  public readonly supportedEvents: EventMetadata;
>>>>>>> 42feac9c

  /**
   * The event bus to register new rules with.
   */
  public readonly eventBus: IEventBus;

  private readonly connectedRules: Map<DetailType, Rule> = new Map<DetailType, Rule>();

  constructor(scope: Construct, id: string, props: EventManagerProps) {
    super(scope, id);
    this.eventBus = props.eventBus;

    // this.applicationPlaneEventSource = props.applicationPlaneEventSource || this.applicationPlaneEventSource;
    // this.controlPlaneEventSource = props.controlPlaneEventSource || this.controlPlaneEventSource;

    this.supportedEvents = {
      onboardingRequest: this.controlPlaneEventSource,
      onboardingSuccess: this.applicationPlaneEventSource,
      onboardingFailure: this.applicationPlaneEventSource,
      offboardingRequest: this.controlPlaneEventSource,
      offboardingSuccess: this.applicationPlaneEventSource,
      offboardingFailure: this.applicationPlaneEventSource,
      provisionSuccess: this.applicationPlaneEventSource,
      provisionFailure: this.applicationPlaneEventSource,
      deprovisionSuccess: this.applicationPlaneEventSource,
      deprovisionFailure: this.applicationPlaneEventSource,
      billingSuccess: this.controlPlaneEventSource,
      billingFailure: this.controlPlaneEventSource,
      activateRequest: this.controlPlaneEventSource,
      activateSuccess: this.applicationPlaneEventSource,
      activateFailure: this.applicationPlaneEventSource,
      deactivateRequest: this.controlPlaneEventSource,
      deactivateSuccess: this.applicationPlaneEventSource,
      deactivateFailure: this.applicationPlaneEventSource,
    };

    for (const key in this.supportedEvents) {
      // update this.eventMetadata with any values passed in via props
      if (props.eventMetadata && props.eventMetadata[key]) {
        this.supportedEvents[key] = props.eventMetadata[key];
      }
    }
  }

  /**
   * Adds an IRuleTarget to an event.
   *
   * @param eventType The detail type of the event to add a target to.
   * @param target The target that will be added to the event.
   */
  public registerRule(eventType: DetailType, target: IRuleTarget): void {
    this.getOrCreateRule(eventType).addTarget(target);
  }

  private getOrCreateRule(eventType: DetailType): Rule {
    let rule = this.connectedRules.get(eventType);

    if (!rule) {
      rule = new Rule(this, `${eventType}Rule`, {
        eventBus: this.eventBus,
        eventPattern: {
          source: [this.supportedEvents[eventType]],
          detailType: [eventType],
        },
      });
      this.connectedRules.set(eventType, rule);
    }

    return rule;
  }
}<|MERGE_RESOLUTION|>--- conflicted
+++ resolved
@@ -149,7 +149,6 @@
 /**
  * Provides an EventManager to interact with the EventBus shared with the SBT control plane.
  */
-<<<<<<< HEAD
 export class EventManager extends Construct implements IEventManager {
   public static readonly APP_PLANE_SOURCE: string = 'applicationPlaneEventSource';
   public static readonly CONTROL_PLANE_SOURCE: string = 'controlPlaneEventSource';
@@ -175,7 +174,6 @@
     deactivateSuccess: EventManager.APP_PLANE_SOURCE,
     deactivateFailure: EventManager.APP_PLANE_SOURCE,
   };
-=======
 export class EventManager extends Construct {
   /**
    * The event source used for events emitted by the application plane.
@@ -193,7 +191,6 @@
    * List of recognized events that are available as triggers.
    */
   public readonly supportedEvents: EventMetadata;
->>>>>>> 42feac9c
 
   /**
    * The event bus to register new rules with.
