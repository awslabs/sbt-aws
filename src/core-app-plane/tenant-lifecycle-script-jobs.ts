--- conflicted
+++ resolved
@@ -14,13 +14,8 @@
 import { IBuildImage, Source } from 'aws-cdk-lib/aws-codebuild';
 import * as iam from 'aws-cdk-lib/aws-iam';
 import { Construct } from 'constructs';
-<<<<<<< HEAD
 import { EnvironmentVariablesToOutgoingEventProps, ScriptJob, ScriptJobProps } from './script-job';
 import { IEventManager } from '../utils';
-=======
-import { DetailType, IEventManager } from '../utils';
-import { EnvironmentVariablesToOutgoingEventProps, ScriptJob, ScriptJobProps } from './script-job';
->>>>>>> 1fb0d90a
 
 /**
  * Encapsulates the list of properties for a ScriptJobs that
