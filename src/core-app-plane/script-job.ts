/**
 *  Copyright Amazon.com, Inc. or its affiliates. All Rights Reserved.
 *
 *  Licensed under the Apache License, Version 2.0 (the "License"). You may not use this file except in compliance
 *  with the License. A copy of the License is located at
 *
 *      http://www.apache.org/licenses/LICENSE-2.0
 *
 *  or in the 'license' file accompanying this file. This file is distributed on an 'AS IS' BASIS, WITHOUT WARRANTIES
 *  OR CONDITIONS OF ANY KIND, express or implied. See the License for the specific language governing permissions
 *  and limitations under the License.
 */

import * as cdk from 'aws-cdk-lib';
import * as codebuild from 'aws-cdk-lib/aws-codebuild';
import { EventBus, IEventBus, IRuleTarget } from 'aws-cdk-lib/aws-events';
import * as targets from 'aws-cdk-lib/aws-events-targets';
import * as iam from 'aws-cdk-lib/aws-iam';
import * as kms from 'aws-cdk-lib/aws-kms';
import { LogGroup, RetentionDays } from 'aws-cdk-lib/aws-logs';
import * as stepfunctions from 'aws-cdk-lib/aws-stepfunctions';
import * as tasks from 'aws-cdk-lib/aws-stepfunctions-tasks';
import { NagSuppressions } from 'cdk-nag';
import { Construct } from 'constructs';
<<<<<<< HEAD
import { addTemplateTag, EventDefinition, IEventManager } from '../utils';
=======
import { DetailType, IEventManager, addTemplateTag } from '../utils';
>>>>>>> 1fb0d90a

/**
 * Represents the different kinds of environment variables that can
 * be emitted as part of a script job.
 */
export interface EnvironmentVariablesToOutgoingEventProps {
  /**
   * The data from the script job that pertains to the tenant.
   */
  readonly tenantData?: string[];

  /**
   * The data from the script job that pertains to the registration of the tenant.
   */
  readonly tenantRegistrationData?: string[];
}

/**
 * Represents the EventDefinitions that can be emitted
 * as part of the outgoing event.
 * @readonly
 */
export interface OutgoingEventDefinitions {
  /**
   * The event definition for a successful event.
   */
  readonly success: EventDefinition;

  /**
   * The event definition for a failed event.
   */
  readonly failure: EventDefinition;
}

/**
 * Encapsulates the list of properties for a ScriptJob.
 */
export interface ScriptJobProps {
  /**
   * The key where the job identifier is to be extracted from in
   * the incoming event.
   *
   * This will be used as the key that will be populated with
   * the job identifier in the outgoing event.
   *
   * Ex: if jobIdentifierKey == 'myKey' then
   * the incoming event should look something like this:
   *   {'myKey': '123', ....}
   * and the outgoing event will look something like this:
   *   {'myKey': '123', 'jobOutput': { ... }}
   */
  readonly jobIdentifierKey: string;

  /**
   * In the case of failure, this is the object that will
   * be included in the outgoing event `jobOutput` field.
   *
   * Ex: If the job fails, the outgoing event will look like this:
   *   {$jobIdentifierKey: 'XXX', 'jobOutput': $jobFailureStatus}
   */
  readonly jobFailureStatus: {
    [key: string]: string;
  };

  /**
   * The IAM permission document for the ScriptJob.
   */
  readonly permissions: iam.PolicyDocument;

  /**
   * The bash script to run as part of the ScriptJob.
   */
  readonly script: string;

  /**
   * The Source to use when executing the ScriptJob.
   *
   * This can be used to pre-populate the ScriptJob environment
   * with files from S3, as an example.
   */
  readonly source?: codebuild.Source;

  /**
   * The incoming event definition that triggers this job.
   */
  readonly incomingEvent: EventDefinition;

  /**
   * The outgoing event definitions that are emitted upon job success or failure.
   */
  readonly outgoingEvent: OutgoingEventDefinitions;

  /**
   * The bash script to run after the main script has completed.
   */
  readonly postScript?: string;

  /**
   * The environment variables to import into the ScriptJob from event details field.
   * This argument consists of the names of only string type variables. Ex. 'test'
   */
  readonly environmentStringVariablesFromIncomingEvent?: string[];

  /**
   * The environment variables to import into the ScriptJob from event details field.
   * This argument consists of the names of only JSON-formatted string type variables.
   * Ex. '{"test": 2}'
   */
  readonly environmentJSONVariablesFromIncomingEvent?: string[];

  /**
   * The environment variables to export into the outgoing event once the ScriptJob has finished.
   */
  readonly environmentVariablesToOutgoingEvent?: EnvironmentVariablesToOutgoingEventProps;

  /**
   * The variables to pass into the codebuild ScriptJob.
   */
  readonly scriptEnvironmentVariables?: {
    [key: string]: string;
  };

  /**
   * The CodeBuild build image to use for the ScriptJob.
   * If not provided, the default is `codebuild.LinuxBuildImage.AMAZON_LINUX_2_5`.
   */
  readonly buildImage?: codebuild.IBuildImage;

  /**
   * The EventManager instance that allows connecting to events flowing between
   * the Control Plane and other components.
   */
  readonly eventManager: IEventManager;
}

/**
 * Provides a ScriptJob to execute arbitrary bash code.
 */
export class ScriptJob extends Construct {
  /**
   * The codebuildProject used to implement this ScriptJob.
   * @attribute
   */
  public readonly codebuildProject: codebuild.Project;

  /**
   * The StateMachine used to implement this ScriptJob orchestration.
   * @attribute
   */
  public readonly provisioningStateMachine: stepfunctions.StateMachine;

  /**
   * The eventTarget to use when triggering this ScriptJob.
   * @attribute
   */
  public readonly eventTarget: IRuleTarget;

  /**
   * The environment variables to export into the outgoing event once the ScriptJob has finished.
   * @attribute
   */
  public readonly environmentVariablesToOutgoingEvent?: EnvironmentVariablesToOutgoingEventProps;

  /**
   * The incoming event definition that triggers this job.
   */
  readonly incomingEvent: EventDefinition;

  constructor(scope: Construct, id: string, props: ScriptJobProps) {
    super(scope, id);
    addTemplateTag(this, 'ScriptJob');

    const eventBus = EventBus.fromEventBusArn(this, 'EventBus', props.eventManager.busArn);
    this.environmentVariablesToOutgoingEvent = props.environmentVariablesToOutgoingEvent;
    this.incomingEvent = props.incomingEvent;

    this.codebuildProject = this.createCodeBuildProject(props);

    this.provisioningStateMachine = this.createProvisioningStateMachine(
      props,
      this.codebuildProject,
      eventBus
    );

    eventBus.grantPutEventsTo(this.provisioningStateMachine);

    this.eventTarget = new targets.SfnStateMachine(this.provisioningStateMachine);
  }

  private createCodeBuildProject(props: ScriptJobProps): codebuild.Project {
    const environmentVariables: {
      [key: string]: codebuild.BuildEnvironmentVariable;
    } = {};

    if (props.scriptEnvironmentVariables) {
      for (const key in props.scriptEnvironmentVariables) {
        environmentVariables[key] = {
          value: props.scriptEnvironmentVariables[key],
          type: codebuild.BuildEnvironmentVariableType.PLAINTEXT,
        };
      }
    }

    const codeBuildProjectEncryptionKey = new kms.Key(this, `codeBuildProjectEncryptionKey`, {
      enableKeyRotation: true,
    });

    var codeBuildProjectExportedVariables: string[] = [];
    if (props.environmentVariablesToOutgoingEvent?.tenantData) {
      codeBuildProjectExportedVariables.push(
        ...props.environmentVariablesToOutgoingEvent.tenantData
      );
    }

    if (props.environmentVariablesToOutgoingEvent?.tenantRegistrationData) {
      codeBuildProjectExportedVariables.push(
        ...props.environmentVariablesToOutgoingEvent.tenantRegistrationData
      );
    }

    const defaultBuildImage = codebuild.LinuxBuildImage.AMAZON_LINUX_2_5;

    const buildImage = props.buildImage || defaultBuildImage;

    const codebuildProject = new codebuild.Project(this, `codebuildProject`, {
      source: props.source,
      encryptionKey: codeBuildProjectEncryptionKey,
      environment: {
        buildImage: buildImage,
        privileged: true,
        environmentVariables: environmentVariables,
      },
      buildSpec: codebuild.BuildSpec.fromObject({
        version: '0.2',
        env: {
          shell: 'bash',
          'git-credential-helper': 'yes',
          ...(codeBuildProjectExportedVariables.length > 0 && {
            'exported-variables': codeBuildProjectExportedVariables,
          }),
        },
        phases: {
          install: {
            'runtime-versions': {
              nodejs: 'latest',
              python: 'latest',
              java: 'latest',
              ruby: 'latest',
              golang: 'latest',
              dotnet: 'latest',
            },
          },
          build: {
            commands: props.script,
          },
          post_build: {
            ...(props.postScript && { commands: props.postScript }),
          },
        },
      }),
    });

    NagSuppressions.addResourceSuppressions(codebuildProject, [
      {
        id: 'AwsSolutions-CB3',
        reason: 'Privileged mode grants access to docker daemon.',
      },
    ]);

    NagSuppressions.addResourceSuppressions(
      codebuildProject,
      [
        {
          id: 'AwsSolutions-IAM5',
          reason: 'Suppress errors generated by updates to cdk-managed CodeBuild Project role.',
          appliesTo: [
            'Action::kms:GenerateDataKey*',
            'Action::kms:ReEncrypt*',
            {
              regex: 'Resource::arn:aws:codebuild:(.*):(.*):report-group/(.*)$/g',
            },
            {
              regex: 'Resource::arn:aws:logs:(.*):(.*):log-group:/aws/codebuild/(.*):(.*)$/g',
            },
          ],
        },
      ],
      true // applyToChildren = true, so that it applies to the IAM resources created for the codebuild project.
    );

    codebuildProject.role?.addManagedPolicy(
      new iam.ManagedPolicy(this, `codeBuildProvisionProjectRole`, {
        document: props.permissions,
      })
    );

    return codebuildProject;
  }

  private createProvisioningStateMachine(
    props: ScriptJobProps,
    jobRunnerCodeBuildProject: codebuild.Project,
    eventBus: IEventBus
  ): stepfunctions.StateMachine {
    const successEventSource = props.outgoingEvent.success.source;
    const failureEventSource = props.outgoingEvent.failure.source;
    const detailType = props.outgoingEvent;

    const environmentVariablesOverride: {
      [name: string]: codebuild.BuildEnvironmentVariable;
    } = {};

    props.environmentStringVariablesFromIncomingEvent?.forEach((importedVar: string) => {
      environmentVariablesOverride[importedVar] = {
        type: codebuild.BuildEnvironmentVariableType.PLAINTEXT,
        value: stepfunctions.JsonPath.stringAt(`$.detail.${importedVar}`),
      };
    });

    props.environmentJSONVariablesFromIncomingEvent?.forEach((importedVar: string) => {
      environmentVariablesOverride[importedVar] = {
        type: codebuild.BuildEnvironmentVariableType.PLAINTEXT,
        value: stepfunctions.JsonPath.jsonToString(
          stepfunctions.JsonPath.objectAt(`$.detail.${importedVar}`)
        ),
      };
    });

    const stateMachineLogGroup = new LogGroup(this, 'stateMachineLogGroup', {
      removalPolicy: cdk.RemovalPolicy.DESTROY,
      retention: RetentionDays.THREE_DAYS,
      logGroupName: `/aws/vendedlogs/states/${this.node.id}-${this.node.addr}`,
    });

    const startCodeBuild = new tasks.CodeBuildStartBuild(this, 'startCodeBuild', {
      project: jobRunnerCodeBuildProject,
      integrationPattern: stepfunctions.IntegrationPattern.RUN_JOB,
      environmentVariablesOverride: environmentVariablesOverride,
      resultPath: '$.startCodeBuild',
    });

    const exportedVarObj: { [key: string]: any } = {
      [props.jobIdentifierKey]: stepfunctions.JsonPath.stringAt(
        `$.detail.${props.jobIdentifierKey}`
      ),
      jobOutput: {
        tenantData: {},
        tenantRegistrationData: {},
      },
    };

    if (props.environmentVariablesToOutgoingEvent?.tenantData) {
      props.environmentVariablesToOutgoingEvent?.tenantData.forEach((exportedVar: string) => {
        exportedVarObj.jobOutput.tenantData[exportedVar] = stepfunctions.JsonPath.arrayGetItem(
          stepfunctions.JsonPath.listAt(
            `$.startCodeBuild.Build.ExportedEnvironmentVariables[?(@.Name==${exportedVar})].Value`
          ),
          0
        );
      });
    }

    if (props.environmentVariablesToOutgoingEvent?.tenantRegistrationData) {
      props.environmentVariablesToOutgoingEvent?.tenantRegistrationData.forEach(
        (exportedVar: string) => {
          exportedVarObj.jobOutput.tenantRegistrationData[exportedVar] =
            stepfunctions.JsonPath.arrayGetItem(
              stepfunctions.JsonPath.listAt(
                `$.startCodeBuild.Build.ExportedEnvironmentVariables[?(@.Name==${exportedVar})].Value`
              ),
              0
            );
        }
      );
    }

    const notifySuccessEventBridgeTask = new tasks.EventBridgePutEvents(
      this,
      'notifySuccessEventBridgeTask',
      {
        entries: [
          {
            detailType: detailType.success.detailType,
            detail: stepfunctions.TaskInput.fromObject(exportedVarObj),
            source: successEventSource,
            eventBus: eventBus,
          },
        ],
        resultPath: '$.notifySuccessEventBridgeTask',
      }
    );

    const notifyFailureEventBridgeTask = new tasks.EventBridgePutEvents(
      this,
      'notifyFailureEventBridgeTask',
      {
        entries: [
          {
            detailType: detailType.failure.detailType,
            detail: stepfunctions.TaskInput.fromObject({
              [props.jobIdentifierKey]: stepfunctions.JsonPath.stringAt(
                `$.detail.${props.jobIdentifierKey}`
              ),
              jobOutput: props.jobFailureStatus,
            }),
            source: failureEventSource,
            eventBus: eventBus,
          },
        ],
        resultPath: '$.notifyFailureEventBridgeTask',
      }
    );

    startCodeBuild.addCatch(notifyFailureEventBridgeTask, {
      errors: ['States.ALL'],
      resultPath: '$.startCodeBuild.Catch',
    });

    const definitionBody = stepfunctions.DefinitionBody.fromChainable(
      startCodeBuild.next(notifySuccessEventBridgeTask)
    );

    const provisioningStateMachine = new stepfunctions.StateMachine(
      this,
      'provisioningStateMachine',
      {
        definitionBody: definitionBody,
        timeout: cdk.Duration.hours(1),
        logs: {
          destination: stateMachineLogGroup,
          level: stepfunctions.LogLevel.ALL,
        },
        tracingEnabled: true,
      }
    );

    NagSuppressions.addResourceSuppressions(
      provisioningStateMachine,
      [
        {
          id: 'AwsSolutions-IAM5',
          reason: 'Suppress Resource::* created by cdk-managed StepFunction role.',
          appliesTo: ['Resource::*'],
        },
      ],
      true // applyToChildren = true, so that it applies to the IAM resources created for the step function.
    );

    return provisioningStateMachine;
  }
}<|MERGE_RESOLUTION|>--- conflicted
+++ resolved
@@ -22,11 +22,7 @@
 import * as tasks from 'aws-cdk-lib/aws-stepfunctions-tasks';
 import { NagSuppressions } from 'cdk-nag';
 import { Construct } from 'constructs';
-<<<<<<< HEAD
 import { addTemplateTag, EventDefinition, IEventManager } from '../utils';
-=======
-import { DetailType, IEventManager, addTemplateTag } from '../utils';
->>>>>>> 1fb0d90a
 
 /**
  * Represents the different kinds of environment variables that can
