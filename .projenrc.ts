/**
 *  Copyright Amazon.com, Inc. or its affiliates. All Rights Reserved.
 *
 *  Licensed under the Apache License, Version 2.0 (the "License"). You may not use this file except in compliance
 *  with the License. A copy of the License is located at
 *
 *      http://www.apache.org/licenses/LICENSE-2.0
 *
 *  or in the 'license' file accompanying this file. This file is distributed on an 'AS IS' BASIS, WITHOUT WARRANTIES
 *  OR CONDITIONS OF ANY KIND, express or implied. See the License for the specific language governing permissions
 *  and limitations under the License.
 */

import { awscdk, javascript, cdk } from 'projen';
import { NpmAccess } from 'projen/lib/javascript';
import {
  PULL_REQUEST_TEMPLATE,
  GITHUB_OPTIONS,
  GIT_IGNORE_PATTERNS,
  NPM_IGNORE_PATTERNS,
} from './projenrc/constants';
import { runTestsWorkflow } from './projenrc/run-tests-workflow';

const GITHUB_USER: string = 'awslabs';
const PUBLICATION_NAMESPACE: string = 'cdklabs';
const PS_PUBLICATION_NAMESPACE: string = 'aws';
const PROJECT_NAME: string = 'sbt-aws';
const PROJEN_VERSION: string = '~0.92.3';
const CDK_CLI_VERSION: string = '2.1014.0';
const CDK_LIB_VERSION: string = '2.195.0';
const JSII_VERSION: string = '~5.8.0';
const CONSTRUCTS_VERSION: string = '10.4.2';
const POINT_SOLUTIONS_CDK_LIB_VERSION: string = '2.195.0';
const POINT_SOLUTIONS_LIB_PROJECT_NAME: string = 'sbt-point-solutions-lib';
const AWS_SDK_VERSION: string = '^3.621.0';

const project = new awscdk.AwsCdkConstructLibrary({
  author: 'Amazon Web Services - SaaS Factory',
  authorAddress: 'sbt-aws-maintainers@amazon.com',
  authorOrganization: true,
  cdkVersion: CDK_LIB_VERSION,
  constructsVersion: CONSTRUCTS_VERSION,
  copyrightOwner: 'Amazon.com, Inc. or its affiliates. All Rights Reserved.',
  copyrightPeriod: '2024-',
  defaultReleaseBranch: 'main',
  deps: [`@aws-cdk/aws-lambda-python-alpha@${CDK_LIB_VERSION}-alpha.0`, 'cdk-nag@^2.35.96'],
  description:
    'SaaS Builder Toolkit for AWS is a developer toolkit to implement SaaS best practices and increase developer velocity.',
  devDeps: [`aws-cdk@${CDK_CLI_VERSION}`, 'eslint-plugin-license-header'],
  github: true,
  jsiiVersion: JSII_VERSION,
  keywords: ['constructs', 'aws-cdk', 'saas'],
  license: 'Apache-2.0',
  licensed: true,
  maxNodeVersion: '24.x',
  minNodeVersion: '20.x',
  name: `@${PUBLICATION_NAMESPACE}/${PROJECT_NAME}`,
  npmignoreEnabled: true,
  packageManager: javascript.NodePackageManager.NPM,
  prettier: true,
  projenrcTs: true,
  projenVersion: PROJEN_VERSION,
  pullRequestTemplateContents: PULL_REQUEST_TEMPLATE,
  repositoryUrl: `https://github.com/${GITHUB_USER}/${PROJECT_NAME}`,
  sampleCode: false,
  stability: 'experimental',
<<<<<<< HEAD
  workflowNodeVersion: '20.x',
  workflowRunsOn: ['ubuntu-24.04-arm'],
=======
  workflowNodeVersion: '22.x',
>>>>>>> 6f9d0f96
  npmTokenSecret: 'NPM_TOKEN',
  npmAccess: NpmAccess.PUBLIC,
  githubOptions: GITHUB_OPTIONS,
  gitignore: GIT_IGNORE_PATTERNS,
  npmIgnoreOptions: {
    ignorePatterns: NPM_IGNORE_PATTERNS,
  },
  releaseTagPrefix: '@cdklabs/sbt-aws-',
});

// Add License header automatically
project.eslint?.addPlugins('license-header');
project.eslint?.addRules({
  'license-header/header': ['error', 'header.js'],
});

const jsiiLibraryProjectOptions: cdk.JsiiProjectOptions = {
  author: 'Amazon Web Services - SaaS Factory',
  authorAddress: 'sbt-aws-maintainers@amazon.com',
  authorOrganization: true,
  copyrightOwner: 'Amazon.com, Inc. or its affiliates. All Rights Reserved.',
  copyrightPeriod: '2024-',
  defaultReleaseBranch: 'main',
  deps: [
    `@aws-sdk/client-sts@${AWS_SDK_VERSION}`,
    `@aws-sdk/client-ssm@${AWS_SDK_VERSION}`,
    `@aws-sdk/client-cognito-identity-provider@${AWS_SDK_VERSION}`,
    `@aws-sdk/credential-providers@${AWS_SDK_VERSION}`,
    `@aws-sdk/client-dynamodb@${AWS_SDK_VERSION}`,
    '@smithy/types',
    'jsonwebtoken',
    'jwks-rsa',
    'uuid',
    `aws-cdk-lib@${POINT_SOLUTIONS_CDK_LIB_VERSION}`,
    '@types/uuid',
    '@aws-sdk/types',
  ],
  description:
    'SaaS Builder Toolkit point solutions for AWS is a developer toolkit to implement SaaS best practices and increase developer velocity.',
  devDeps: ['@types/node', 'typescript'],
  github: true,
  jsiiVersion: JSII_VERSION,
  keywords: ['constructs', 'aws-cdk', 'saas'],
  license: 'Apache-2.0',
  licensed: true,
  maxNodeVersion: '24.x',
  minNodeVersion: '20.x',
  name: `@${PS_PUBLICATION_NAMESPACE}/${POINT_SOLUTIONS_LIB_PROJECT_NAME}`,
  npmignoreEnabled: true,
  packageManager: javascript.NodePackageManager.NPM,
  peerDeps: [`constructs@${CONSTRUCTS_VERSION}`, `aws-cdk-lib@${POINT_SOLUTIONS_CDK_LIB_VERSION}`],
  prettier: true,
  projenrcTs: true,
  projenVersion: PROJEN_VERSION,
  pullRequestTemplateContents: PULL_REQUEST_TEMPLATE,
  repositoryUrl: `https://github.com/${GITHUB_USER}/${PROJECT_NAME}`,
  parent: project,
  outdir: 'src/point-solutions/libraries',
  sampleCode: false,
  stability: 'experimental',
  workflowNodeVersion: '22.x',
  npmTokenSecret: 'NPM_TOKEN',
  npmAccess: NpmAccess.PUBLIC,
  githubOptions: GITHUB_OPTIONS,
  gitignore: GIT_IGNORE_PATTERNS,
  npmIgnoreOptions: {
    ignorePatterns: NPM_IGNORE_PATTERNS,
  },
  buildWorkflow: true,
  buildWorkflowOptions: {
    preBuildSteps: [
      {
        name: 'Install Dependencies',
        run: 'npm install',
      },
    ],
  },
  release: true,
  releaseWorkflowSetupSteps: [
    {
      name: 'Install Dependencies',
      run: 'npm ci',
    },
  ],
  releaseTagPrefix: '@aws/sbt-point-solutions-lib-',
  bundledDeps: [
    `@aws-sdk/client-sts@${AWS_SDK_VERSION}`,
    `@aws-sdk/client-ssm@${AWS_SDK_VERSION}`,
    `@aws-sdk/client-cognito-identity-provider@${AWS_SDK_VERSION}`,
    `@aws-sdk/credential-providers@${AWS_SDK_VERSION}`,
    `@aws-sdk/client-dynamodb@${AWS_SDK_VERSION}`,
    '@smithy/types',
    'jsonwebtoken',
    'jwks-rsa',
    'uuid',
    '@types/uuid',
    '@aws-sdk/types',
  ],
  // TODO: Need to setup account in  Pypi
  // publishToPypi: {
  //   distName: 'sbt_point_solutions_lib',
  //   module: 'sbt_point_solutions_lib',
  // },
};

const pointSolutionsLibraryProject = new cdk.JsiiProject(jsiiLibraryProjectOptions);

// Add License header automatically
pointSolutionsLibraryProject.eslint?.addPlugins('license-header');
pointSolutionsLibraryProject.eslint?.addRules({
  'license-header/header': ['error', 'header.js'],
});

pointSolutionsLibraryProject.synth();
runTestsWorkflow(project);
project.synth();<|MERGE_RESOLUTION|>--- conflicted
+++ resolved
@@ -64,12 +64,8 @@
   repositoryUrl: `https://github.com/${GITHUB_USER}/${PROJECT_NAME}`,
   sampleCode: false,
   stability: 'experimental',
-<<<<<<< HEAD
-  workflowNodeVersion: '20.x',
+  workflowNodeVersion: '22.x',
   workflowRunsOn: ['ubuntu-24.04-arm'],
-=======
-  workflowNodeVersion: '22.x',
->>>>>>> 6f9d0f96
   npmTokenSecret: 'NPM_TOKEN',
   npmAccess: NpmAccess.PUBLIC,
   githubOptions: GITHUB_OPTIONS,
