--- conflicted
+++ resolved
@@ -8,17 +8,9 @@
 import ReactPlayer from 'react-player';
 import styles from './index.module.css';
 
-<<<<<<< HEAD
 function VideoPlayer({ url }) {
   return (
     <div style={{ width: '100%', height: '100%' }}>
-=======
-
-
-function VideoPlayer({ url }) {
-  return (
-    <div style={{ width: '50%', height: '100%' }}>
->>>>>>> dcb9e7ae
       <ReactPlayer 
         url={url} 
         controls
