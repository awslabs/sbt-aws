--- conflicted
+++ resolved
@@ -409,21 +409,12 @@
 echo "done!"
 `,
       environmentStringVariablesFromIncomingEvent: ['tenantId', 'tier'],
-      environmentVariablesToOutgoingEvent: tenantData: {
-        [
-<<<<<<< HEAD
+      environmentVariablesToOutgoingEvent: [
         'tenantS3Bucket',
         'someOtherVariable',
         'tenantConfig',
         'tenantStatus',
-=======
-          'tenantS3Bucket',
-          'someOtherVariable',
-          'tenantConfig',
-          'tenantStatus',
->>>>>>> 23a739cc
-        ]
-      },
+      ],
       scriptEnvironmentVariables: {
         TEST: 'test',
       },
