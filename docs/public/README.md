# What is the SaaS Builder Toolkit?

Welcome to the SaaS Builder Toolkit (SBT) developer guide. This document provides information about SBT, and how to use it to accelerate SaaS application development.

SBT is being developed in partnership with interested AWS partners. The project is [open sourced on GitHub](https://github.com/awslabs/sbt-aws). Please see the [contributing](/CONTRIBUTING.md) document in the project root for information on how to contribute to SBT.

## Background

At AWS, we create a number of resources and SaaS artifacts, year after year, for partner and customer enablement. In the course of building, we started to see the same patterns and bits of code showing up across these artifacts--specifically our reference architectures, and some "point solutions". Often times the teams responsible for development of these artifacts would copy code from one solution to the next, but code duplication obviously has drawbacks, particularly with long-term maintenance and agility. As a result, we started looking for ways to abstract this duplication behind reusable constructs.

Additionally, over the last few years, we’ve drawn clearer boundaries in the SaaS architecture domain, identifying the Application Plane and the Control Plane as two distinct halves of a multi-tenant architecture. This approach has resonated with customers, partners, and the broader SaaS community, providing the division of responsibilities and services that must be addressed when building a SaaS solution.

SBT is a project designed to address both of these realities. In short, SBT attempts to:

- Identify the Control and Application planes as first-class concepts in a SaaS architecture, along with their commensurate roles and responsibilities
- Codify the generalizations of each of these planes into reusable constructs and abstractions
- Establish well-documented message flows between the two planes, including payload shape, behavioral expectations, and state management
- Provide a framework and set of components that include SaaS best practices on AWS, across various technology stacks and AWS services

Our hope is that SBT accelerates the development cycle for new SaaS apps by handling, or at least abstracting, much of the boilerplate code and components that comprise good multi-tenant architectures. A side benefit of this approach is that we not only get acceleration in development, but we establish a common set of patterns, and vocabulary providing for more efficient, and precise communication in the SaaS domain.

## Intended audience

This document is intended for SaaS builders and architects creating new SaaS applications, or any builder interested in contributing to SBT, either in source code, documentation or design.

## High level design

In this section, we detail the responsibilities of all of the moving parts of SBT (as we see them today) and provide a foundation from which new developers can come up to speed. Obviously, SBT is very much still in development, and its design is being informed/influenced by tasks occurring almost daily. As our understanding here matures, we'll make every attempt to keep this documentation current and relevant.

Below is a conceptual diagram of SBT:

![sbt-conceptual.png](../../images/sbt-conceptual.png)

On the left, you'll notice the control plane along with its API and clients of that API: the SBT Command Line interface (CLI) and the (optional) web admin console. The blue boxes in the control plane represent the various coarse-grained chunks of functionality that we often see in SaaS applications.

On the right, you'll see our application plane. By design, SBT is largely unopinionated about the SaaS application it supports. So long as it can subscribe to the messages sent by the control plane, and respond according to the contracts defined in SBT, any application is supported. The green box in the application plane represents a set of utilities provided with SBT that are intended to aid in development. Currently, in this library, we have a utility to assist with tenant provisioning and de-provisioning (more on this later), but will extend this to additional components in (the dotted borders as depicted in the green box) as SBT evolves.

Along the top, you see the "builder provided configuration". This is the application-specific data and metadata that builders are expected to provide that make their application unique. In here we'd expect to find configuration for provisioning new tenants, for example. We might also find identity and authorization configuration.

In the middle, notice we have Amazon EventBridge. EventBridge is a serverless event bus used for building event-driven applications at scale. SBT provides helpers in each plane to both publish messages relevant to SaaS workflows, and subscribe to said messages. The shape and data/behavior expectations of these messages is detailed in the [Interface Definitions](#interface-definitions) section of this document.

## Builder experience

Before we describe the components of SBT in detail, we first want to discuss SBT's desired user experience. SBT makes extensive use of the AWS Cloud Development Kit (CDK), and adheres to CDK's Construct Programming Model (CPM). What does all this mean? It's probably easier to show, than to explain. The following example is lifted straight out of [CDK's Getting Started docs](https://docs.aws.amazon.com/cdk/v2/guide/home.html#why_use_cdk).

### CDK Example

```typescript
export class MyEcsConstructStack extends Stack {
  constructor(scope: App, id: string, props?: StackProps) {
    super(scope, id, props);

    const vpc = new ec2.Vpc(this, 'MyVpc', {
      maxAzs: 3, // Default is all AZs in region
    });

    const cluster = new ecs.Cluster(this, 'MyCluster', {
      vpc: vpc,
    });

    // Create a load-balanced Fargate service and make it public
    new ecs_patterns.ApplicationLoadBalancedFargateService(this, 'MyFargateService', {
      cluster: cluster, // Required
      cpu: 512, // Default is 256
      desiredCount: 6, // Default is 1
      taskImageOptions: { image: ecs.ContainerImage.fromRegistry('amazon/amazon-ecs-sample') },
      memoryLimitMiB: 2048, // Default is 512
      publicLoadBalancer: true, // Default is false
    });
  }
}
```

Even if not familiar with Typescript, you're still probably able to guess what's going on here. In short, this code is creating an ECS cluster with a load balanced Fargate task, wrapped in a service, inside a freshly created VPC. CDK is able to expand this few lines of Typescript code into more than 500 lines of CloudFormation though a process CDK calls "synthesizing".

The "objects" present in this example were written by the CDK team. Specifically, the `VPC`, `ECS Cluster`, and `ApplicationLoadBalancedFargateService`. CDK calls these objects "constructs". Under the hood, CDK provides tools and abstractions to create your own constructs. Some constructs have a 1:1 mapping with a CloudFormation type. Other constructs are much richer (the ECS Service in the above example, for instance).

### Tutorial

> [!WARNING]
> Running this tutorial may incur charges in your AWS account.

As mentioned before, SBT is built on top of CDK. To illustrate its use, please first follow the CDK getting started guide to initialize a new CDK application. You can find the guide [here](https://docs.aws.amazon.com/cdk/v2/guide/hello_world.html#hello_world_tutorial_create_app). Please complete step one of the **hello cdk** tutorial then come back here to continue with SBT. Again, you don't need to build or deploy the sample app; just create it for now.

Now that you've initialized a new CDK app, let's install the SBT components. From within the `hello-cdk` directory, please run the following command:

```sh
npm install @cdklabs/sbt-aws
```

#### Control Plane

Now that we have SBT installed, let's create a new SBT control plane. Create a new file under `/lib/control-plane.ts` with the following contents. Please be sure to replace the email address with a real email as this is where you'll get the temporary admin password.

```typescript
import * as sbt from '@cdklabs/sbt-aws';
import { Stack } from 'aws-cdk-lib';
import { Construct } from 'constructs';

export class ControlPlaneStack extends Stack {
  public readonly regApiGatewayUrl: string;
  public readonly eventManager: sbt.IEventManager;

  constructor(scope: Construct, id: string, props?: any) {
    super(scope, id, props);
    const cognitoAuth = new sbt.CognitoAuth(this, 'CognitoAuth', {
      // Avoid checking scopes for API endpoints. Done only for testing purposes.
      setAPIGWScopes: false,
    });

    const controlPlane = new sbt.ControlPlane(this, 'ControlPlane', {
      auth: cognitoAuth,
      systemAdminEmail: 'ENTER YOUR EMAIL HERE',
    });

    this.eventManager = controlPlane.eventManager;
    this.regApiGatewayUrl = controlPlane.controlPlaneAPIGatewayUrl;
  }
}
```

Notice here we're creating a new [CDK Stack](https://docs.aws.amazon.com/cdk/v2/guide/stacks.html) called "ControlPlaneStack". In that stack, we're creating a `ControlPlane` construct which we imported from the `@cdklabs/sbt-aws` package.

Another important concept worth pointing out here is the plug-ability of this approach. Notice we're creating an "auth" component, called "CognitoAuth". This component implements the [`IAuth`](/API.md#iauth-) interface defined in the SBT core package. We currently have a Cognito implementation of `IAuth`, but we could technically implement that interface with any identity provider.

##### Build it

Now let's build and deploy this component. Before we do, we have to modify one other file. Open up the `hello-cdk.ts` file in the `bin` directory, and replace everything that's in there with the following contents:

```typescript
#!/usr/bin/env node
import 'source-map-support/register';
import * as cdk from 'aws-cdk-lib';
import { ControlPlaneStack } from '../lib/control-plane';
// import { AppPlaneStack } from '../lib/app-plane';

const app = new cdk.App();
const controlPlaneStack = new ControlPlaneStack(app, 'ControlPlaneStack');
// const appPlaneStack = new AppPlaneStack(app, 'AppPlaneStack', {
//   eventManager: controlPlaneStack.eventManager,
// });
```

Notice we're leaving a few lines commented out here, we'll come back to those later when we discuss the application plane. Ensure everything is saved, then from the root of your `hello-cdk` project, run the following:

> [!WARNING]  
> Because our control plane deploys Lambda functions, you'll need Docker installed to build and deploy this CDK stack

```sh
npm run build
cdk bootstrap
cdk deploy ControlPlaneStack
```

This will kick of the synthesis of your CDK application to AWS CloudFormation, then deploy that CloudFormation. Behind the scenes, a lot is getting created. This construct not only stands up the surface of our control plane API, using a new API Gateway component, it also deploys several services as AWS Lambda functions used for tenant provisioning and management.

Feel free to open your AWS Console and take a look at the following (ensure you're in the same region you deployed to):

- [AWS Lambda](https://console.aws.amazon.com/lambda/home)
- [Amazon Cognito](https://console.aws.amazon.com/cognito/v2/idp/user-pools)
- [API Gateway](https://console.aws.amazon.com/apigateway/main/apis)

Once done, we now have the left side of our conceptual [diagram](#high-level-design) deployed, and we did it with just a few constructs. It deployed not only the API surface of our control plane, but also wired it up to EventBridge. Next, we'll start deploy the application plane, and connect it to the same EventBridge bus, so we can act upon those control plane messages.

#### Application Plane

As mentioned before, SBT is unopinionated about the application in which it's deployed. As a result, we expect you to create the `ApplicationPlane` construct as just another part of the CDK constructs that you'd use to define your application. Take this simple (non-functional) example:

```typescript
export interface AppPlaneProps extends cdk.StackProps {
  eventManager: sbt.IEventManager;
}

export class ApplicationPlaneStack extends Stack {
  constructor(scope: Construct, id: string, props: AppPlaneProps) {
    super(scope, id, props);

    new sbt.CoreApplicationPlane(this, 'CoreApplicationPlane', {
      eventManager: props.eventManager,
      scriptJobs: [],
    });
  }
}
```

In this example we're creating the application plane of SBT, and passing in an EventManager created using the same EventBus that we used in our control plane. This will ensure that both planes are wired to the same events in Amazon EventBridge.

What's missing in this example is the subscription to EventBridge events, and the acting upon those subscriptions. As an application plane developer, a builder could hook up listeners to the various events published by the control plane, and do what's asked in the event. For example, the onboarding event is sent by the control plane with the expectation that the application plane provisions new tenant resources. The event's payload should carry enough information for the application to complete its job. Once done, it's expected that the app plane sends back a status event indicating success or failure.

Again, SBT allows builders to publish and subscribe directly to EventBridge, and does not attempt to interfere with that process. However, as part of the SBT library we've published a set of utilities to assist with typical application plane workflows. Let's look one of those utilities now. Once done, we'll come back to this code and fill it in with what we learned.

#### Core Application Plane Utilities

Although entirely optional, SBT includes a utility that lets you define, and run arbitrary jobs upon receipt of a control plane message, called a `ScriptJob`. This mechanism is extended to produce two new helper constructs `ProvisioningScriptJob` and `DeprovisioningScriptJob` which are used for onboarding and off-boarding, respectively, in the reference architectures which were ported to SBT (see references at the end of this document). That tenant provisioning/deprovisioning process is depicted below:

![sbt-provisioning.png](../../images/sbt-provisioning.png)

Notice the use of the `provisioning.sh` and `deprovisioning.sh` scripts at the top. These scripts are fed to the `ProvisioningScriptJob` and `DeprovisioningScriptJob` as parameters. Internally the `ScriptJob` launches an AWS CodeBuild project, wrapped inside an AWS Step Function, to execute the bash scripts. The `ScriptJob` also lets you specify what input variables to feed to the scripts, along with what output variables you expect them to return. Note that in this version of SBT, you can create the `ScriptJob` construct with [`ScriptJobProps`](/API.md#scriptjobprops-) and configure `CoreAppPlane` with `ScriptJob`s using its `scriptJobs` property. The `CoreAppPlane` will then link these `ScriptJob`s to EventBridge. Let's take a simple example: imagine our SaaS application deployed only a single S3 bucket per tenant. Let's create a `ProvisioningScriptJob` for that provisioning now.

```typescript
const scriptJobProps: TenantLifecycleScriptJobProps = {
  permissions: PolicyDocument.fromJson(/*See below*/),
  script: '' /*See below*/,
  environmentStringVariablesFromIncomingEvent: ['tenantId', 'tier'],
  environmentVariablesToOutgoingEvent: ['tenantS3Bucket', 'someOtherVariable', 'tenantConfig'],
  scriptEnvironmentVariables: {
    TEST: 'test',
  },
  eventManager: eventManager /*See below on how to create EventManager*/,
};
```

##### ProvisioningScriptJob and DeprovisioningScriptJob Properties (TenantLifecycleScriptJobProps)

Let's take a moment and dissect this object.

| Key                                             | Type                                                                                                  | Purpose                                                                                                            |
| ----------------------------------------------- | ----------------------------------------------------------------------------------------------------- | ------------------------------------------------------------------------------------------------------------------ |
| **script**                                      | string                                                                                                | A string in bash script format that represents the job to be run (example below)                                   |
| **permissions**                                 | [PolicyDocument](https://docs.aws.amazon.com/cdk/api/v2/docs/aws-cdk-lib.aws_iam.PolicyDocument.html) | An IAM policy document giving this job the IAM permissions it needs to do what it's being asked to do              |
| **environmentStringVariablesFromIncomingEvent** | string[]                                                                                              | The environment variables to import into the ScriptJob from event details field.                                   |
| **environmentVariablesToOutgoingEvent**         | string[]                                                                                              | The environment variables to export into the outgoing event once the ScriptJob has finished.                       |
| **scriptEnvironmentVariables**                  | `{ [key: string]: string }`                                                                           | The variables to pass into the codebuild ScriptJob.                                                                |
| **eventManager**                                | [IEventManager](https://github.com/awslabs/sbt-aws/blob/main/API.md#eventmanager-)                    | The EventManager instance that allows connecting to events flowing between the Control Plane and other components. |

The heavy lifting of the `ScriptJob` construct (along with constructs that extend it like `ProvisioningScriptJob`) happens with the value of the `script` key. Let's take a look at the example provisioning script now:

```sh
echo "starting..."

# note that this template.json is being created here, but
# it could just as easily be pulled in from an S3 bucket.
cat > template.json << EOM
{
  "AWSTemplateFormatVersion": "2010-09-09",
  "Resources": {"MyBucket": {"Type": "AWS::S3::Bucket"}},
  "Outputs": {"S3Bucket": {"Value": { "Ref": "MyBucket" }}}
}
EOM

echo "tenantId: $tenantId"
echo "tier: $tier"

aws cloudformation create-stack --stack-name "tenantTemplateStack-\${tenantId}"  --template-body "file://template.json"

aws cloudformation wait stack-create-complete --stack-name "tenantTemplateStack-\${tenantId}"

export tenantS3Bucket=$(aws cloudformation describe-stacks --stack-name "tenantTemplateStack-\${tenantId}" | jq -r '.Stacks[0].Outputs[0].OutputValue')
export someOtherVariable="this is a test"
echo $tenantS3Bucket
export tenantConfig=$(jq --arg SAAS_APP_USERPOOL_ID "MY_SAAS_APP_USERPOOL_ID" \
--arg SAAS_APP_CLIENT_ID "MY_SAAS_APP_CLIENT_ID" \
--arg API_GATEWAY_URL "MY_API_GATEWAY_URL" \
-n '{"userPoolId":$SAAS_APP_USERPOOL_ID,"appClientId":$SAAS_APP_CLIENT_ID,"apiGatewayUrl":$API_GATEWAY_URL}')

echo $tenantConfig
export tenantStatus="created"

echo "done!"
```

Let's break this script down section by section.

---

###### CloudFormation template

Notice the first few lines contains a sample [AWS CloudFormation](https://aws.amazon.com/cloudformation/) template that contains our S3 Bucket.

```sh
# note that this template.json is being created here, but
# it could just as easily be pulled in from an S3 bucket.
cat > template.json << EOM
{
  "AWSTemplateFormatVersion": "2010-09-09",
  "Resources": {"MyBucket": {"Type": "AWS::S3::Bucket"}},
  "Outputs": {"S3Bucket": {"Value": { "Ref": "MyBucket" }}}
}
EOM
```

In this case we're declaring it inline with the script, but as the comment points out, there's no reason this template couldn't live in an S3 bucket, or any other place supported by the CloudFormation SDK.

Next we're echoing the value of the `tenantId` and `tier` environment variables below the CloudFormation template.

---

###### Imported variables ('environmentStringVariablesFromIncomingEvent')

```sh
echo "tenantId: $tenantId"
echo "tier: $tier"
```

Let's examine how exactly those variables get populated. Remember that the `ScriptJob` (which is used to extend the `ProvisioningScriptJob` construct) creates an [AWS CodeBuild](https://docs.aws.amazon.com/codebuild/latest/userguide/welcome.html) project internally. When the `ScriptJob` creates the CodeBuild project, it can specify what environment variables to provide. The `ScriptJob` utility is also triggered by an EventBridge message matching the criteria specified in the `incomingEvent` parameter of the `ScriptJobProps`. (You don't need to worry about doing that for `ProvisioningScriptJob` and `DeprovisioningScriptJob` because that is already configured.) The message that arrives via EventBridge has a `detail` JSON Object (see [docs here](https://docs.aws.amazon.com/eventbridge/latest/userguide/eb-events-structure.html)) that carries with it contextual information included by the sender, in our case, the control plane. For each key in the `environmentStringVariablesFromIncomingEvent` key, the `ScriptJob` extracts the value of a matching key found in the EventBridge message's detail JSON object, and provides that value to the CodeBuild project as an environment variable.

So, take for example, this sample EventBridge provisioning message sent by a control plane:

```json
{
  "version": "0",
  "id": "6a7e8feb-b491-4cf7-a9f1-bf3703467718",
  "detail-type": "onboardingRequest",
  "source": "controlPlaneEventSource",
  "account": "111122223333",
  "time": "2017-12-22T18:43:48Z",
  "region": "us-west-1",
  "resources": ["arn:aws:ec2:us-west-1:123456789012:instance/i-1234567890abcdef0"],
  "detail": {
    "tenantId": "e6878e03-ae2c-43ed-a863-08314487318b",
    "tier": "standard"
  }
}
```

When executing, the script cited above would echo both `tenantId` and `tier` with the values set according to this message.

---

###### Deploy tenant CloudFormation artifacts

Next, we're deploying tenant infrastructure by way of the CloudFormation template we saw above.

```sh
aws cloudformation wait stack-create-complete --stack-name "tenantTemplateStack-\${tenantId}"
```

---

###### Exported variables ('environmentVariablesToOutgoingEvent')

The final portion of the script exports environment variables containing information to return to the control plane via the outgoing EventBridge message.

```sh
export tenantS3Bucket=$(aws cloudformation describe-stacks --stack-name "tenantTemplateStack-\${tenantId}" | jq -r '.Stacks[0].Outputs[0].OutputValue')
export someOtherVariable="this is a test"
echo $tenantS3Bucket
export tenantConfig=$(jq --arg SAAS_APP_USERPOOL_ID "MY_SAAS_APP_USERPOOL_ID" \
--arg SAAS_APP_CLIENT_ID "MY_SAAS_APP_CLIENT_ID" \
--arg API_GATEWAY_URL "MY_API_GATEWAY_URL" \
-n '{"userPoolId":$SAAS_APP_USERPOOL_ID,"appClientId":$SAAS_APP_CLIENT_ID,"apiGatewayUrl":$API_GATEWAY_URL}')
echo $tenantConfig
export tenantStatus="created"
```

Similar to how it mapped incoming EventBridge message detail variables to environment variables, the `ScriptJob` does almost the same thing but in reverse. The variables specified in the `environmentVariablesToOutgoingEvent` section of `ScriptJobProps` will be extracted from the environment, and sent back in the EventBridge message's detail section.

#### Putting it all together

Now that we've seen the various parts of the application plane in isolation, let's put it all together. Please create the following file in the `/lib` directory of your CDK app and name it `app-plane.ts`. Now open that file and paste the following contents into it:

```typescript
import * as sbt from '@cdklabs/sbt-aws';
import * as cdk from 'aws-cdk-lib';
import { EventBus } from 'aws-cdk-lib/aws-events';
import { PolicyDocument, PolicyStatement, Effect } from 'aws-cdk-lib/aws-iam';

export interface AppPlaneProps extends cdk.StackProps {
  eventManager: sbt.IEventManager;
}
export class AppPlaneStack extends cdk.Stack {
  constructor(scope: cdk.App, id: string, props: AppPlaneProps) {
    super(scope, id, props);

    const provisioningScriptJobProps: sbt.TenantLifecycleScriptJobProps = {
      permissions: new PolicyDocument({
        statements: [
          new PolicyStatement({
            actions: [
              'cloudformation:CreateStack',
              'cloudformation:DescribeStacks',
              's3:CreateBucket',
            ],
            resources: ['*'],
            effect: Effect.ALLOW,
          }),
        ],
      }),
      script: `
echo "starting..."

# note that this template.yaml is being created here, but
# it could just as easily be pulled in from an S3 bucket.
cat > template.json << EndOfMessage
{
  "AWSTemplateFormatVersion": "2010-09-09",
  "Resources": { "MyBucket":{ "Type": "AWS::S3::Bucket" }},
  "Outputs": { "S3Bucket": { "Value": { "Ref": "MyBucket" }}}
}
EndOfMessage

echo "tenantId: $tenantId"
echo "tier: $tier"

aws cloudformation create-stack --stack-name "tenantTemplateStack-\${tenantId}"  --template-body "file://template.json"
aws cloudformation wait stack-create-complete --stack-name "tenantTemplateStack-\${tenantId}"
export tenantS3Bucket=$(aws cloudformation describe-stacks --stack-name "tenantTemplateStack-\${tenantId}" | jq -r '.Stacks[0].Outputs[0].OutputValue')
export someOtherVariable="this is a test"
echo $tenantS3Bucket

export tenantConfig=$(jq --arg SAAS_APP_USERPOOL_ID "MY_SAAS_APP_USERPOOL_ID" \
--arg SAAS_APP_CLIENT_ID "MY_SAAS_APP_CLIENT_ID" \
--arg API_GATEWAY_URL "MY_API_GATEWAY_URL" \
-n '{"userPoolId":$SAAS_APP_USERPOOL_ID,"appClientId":$SAAS_APP_CLIENT_ID,"apiGatewayUrl":$API_GATEWAY_URL}')

echo $tenantConfig
export tenantStatus="created"

echo "done!"
`,
      environmentStringVariablesFromIncomingEvent: ['tenantId', 'tier'],
<<<<<<< HEAD
      environmentVariablesToOutgoingEvent: [
        'tenantS3Bucket',
        'someOtherVariable',
        'tenantConfig',
        'tenantStatus',
      ],
=======
      environmentVariablesToOutgoingEvent: { 
        tenantData: [
          'tenantS3Bucket',
          'someOtherVariable',
          'tenantConfig',
          'tenantStatus',
        ]
      },
>>>>>>> 1b99400a
      scriptEnvironmentVariables: {
        TEST: 'test',
      },
      eventManager: props.eventManager,
    };

    const provisioningJobScript: sbt.ProvisioningScriptJob = new sbt.ProvisioningScriptJob(
      this,
      'provisioningJobScript',
      provisioningScriptJobProps
    );

    new sbt.CoreApplicationPlane(this, 'CoreApplicationPlane', {
      eventManager: props.eventManager,
      scriptJobs: [provisioningJobScript],
    });
  }
}
```

Although this looks like a lot of code, it's still very few constructs. Now that we've defined our app plane, let's again open up the `hello-cdk.ts` file in the `bin` directory of your CDK app. Once open, uncomment each commented line. The final file should look like this:

```typescript
#!/usr/bin/env node
import 'source-map-support/register';
import * as cdk from 'aws-cdk-lib';
import { ControlPlaneStack } from '../lib/control-plane';
import { AppPlaneStack } from '../lib/app-plane';

const app = new cdk.App();
const controlPlaneStack = new ControlPlaneStack(app, 'ControlPlaneStack');
const appPlaneStack = new AppPlaneStack(app, 'AppPlaneStack', {
  eventManager: controlPlaneStack.eventManager,
});
```

Once done, ensure all files are saved, and let's deploy the solution again, but this time we'll include the application plane:

```sh
npm run build
cdk deploy ControlPlaneStack AppPlaneStack
```

##### Test the deployment

Once deployed, let's run a few tests to see our basic control plane and application plane in action. When you deployed the control plane, you should've received an email with temporary admin credentials. Let's use those credentials now to log in to that account. Please replace the placeholder ('INSERT PASSWORD HERE') with your temporary password in the script below. Once logged in, this script will onboard a new tenant, and retrieve its details. Note this script uses the [`jq` JSON processor](https://jqlang.github.io/jq/).

```sh
PASSWORD='INSERT PASSWORD HERE'
# Change this to a real email if you'd like to log into the tenant
TENANT_EMAIL="tenant@example.com"
CONTROL_PLANE_STACK_NAME="ControlPlaneStack"
TENANT_NAME="tenant$RANDOM"

CLIENT_ID=$(aws cloudformation describe-stacks \
  --stack-name "$CONTROL_PLANE_STACK_NAME" \
  --query "Stacks[0].Outputs[?OutputKey=='ControlPlaneIdpClientId'].OutputValue" \
  --output text)

USER_POOL_ID=$(aws cloudformation describe-stacks \
  --stack-name "$CONTROL_PLANE_STACK_NAME" \
  --query "Stacks[0].Outputs[?OutputKey=='ControlPlaneIdpUserPoolId'].OutputValue" \
  --output text)

USER="admin"

# required in order to initiate-auth
aws cognito-idp update-user-pool-client \
    --user-pool-id "$USER_POOL_ID" \
    --client-id "$CLIENT_ID" \
    --explicit-auth-flows USER_PASSWORD_AUTH > /dev/null

# remove need for password reset
aws cognito-idp admin-set-user-password \
    --user-pool-id "$USER_POOL_ID" \
    --username "$USER" \
    --password "$PASSWORD" \
    --permanent

# get credentials for user
AUTHENTICATION_RESULT=$(aws cognito-idp initiate-auth \
  --auth-flow USER_PASSWORD_AUTH \
  --client-id "${CLIENT_ID}" \
  --auth-parameters "USERNAME='${USER}',PASSWORD='${PASSWORD}'" \
  --query 'AuthenticationResult')

ACCESS_TOKEN=$(echo "$AUTHENTICATION_RESULT" | jq -r '.AccessToken')

CONTROL_PLANE_API_ENDPOINT=$(aws cloudformation describe-stacks \
    --stack-name "$CONTROL_PLANE_STACK_NAME" \
    --query "Stacks[0].Outputs[?contains(OutputKey,'controlPlaneAPIEndpoint')].OutputValue" \
    --output text)

DATA=$(jq --null-input \
    --arg tenantName "$TENANT_NAME" \
    --arg tenantEmail "$TENANT_EMAIL" \
    '{
      "tenantData": {
        "tenantName": $tenantName,
        "email": $tenantEmail,
        "tier": "basic"
<<<<<<< HEAD
        },
      "tenantRegistrationData": {
        "registrationStatus": "In progress"
      }
}')

echo "creating tenant..."
CREATION_RESPONSE=$(curl --request POST \
=======
      },
      "tenantRegistrationData": {
        "registrationStatus": "In progress"
      }
    }')

echo "creating tenant..."
curl --request POST \
>>>>>>> 1b99400a
    --url "${CONTROL_PLANE_API_ENDPOINT}tenant-registrations" \
    --header "Authorization: Bearer ${ACCESS_TOKEN}" \
    --header 'content-type: application/json' \
    --data "$DATA")

echo "$CREATION_RESPONSE" | jq
echo "" # add newline

<<<<<<< HEAD
# Extract both IDs from the creation response
TENANT_ID=$(echo "$CREATION_RESPONSE" | jq -r '.data.tenantId')
TENANT_REGISTRATION_ID=$(echo "$CREATION_RESPONSE" | jq -r '.data.tenantRegistrationId')

# Function to check tenant status
check_tenant_status() {
    local status=$(curl --silent \
        --url "${CONTROL_PLANE_API_ENDPOINT}tenant-registrations" \
        --header "Authorization: Bearer ${ACCESS_TOKEN}" \
        | jq -r ".data[] | select(.tenantId == \"$TENANT_ID\") | .registrationStatus")
    echo "$status"
}

# Wait for tenant to be fully provisioned
echo "waiting for tenant to be fully provisioned..."
while true; do
    STATUS=$(check_tenant_status)
    echo "Current status: $STATUS"
    if [ "$STATUS" = "" ]; then
        echo "Tenant provisioning completed"
        break
    elif [ "$STATUS" = "In progress" ]; then
        echo "Still provisioning... waiting 10 seconds"
        sleep 10
    else
        echo "Unexpected status: $STATUS"
        exit 1
    fi
done

=======

echo "retrieving tenants..."
curl --request GET \
    --url "${CONTROL_PLANE_API_ENDPOINT}tenant-registrations" \
    --header "Authorization: Bearer ${ACCESS_TOKEN}" \
    --silent | jq
>>>>>>> 1b99400a
```

Now that we've onboarded a tenant, let's take a look at the console to see what got deployed.

First, let's open the [DynamoDB console](https://console.aws.amazon.com/dynamodbv2/home#). Once open, click the `Explore Items` link on the left. On the "Tables" screen, select the table that starts with `ControlPlaneStack`. Notice there is an entry for the tenant we just onboarded. Also notice it's probably still "in progress"

Recall that we deployed a `ScriptJob` with our application plane, and it's a wrapper around an AWS Step Function that runs our provisioning script via CodeBuild. Let's take a look at that Step Function now by clicking navigating to [Step Functions in the console](https://console.aws.amazon.com/states/home) (ensure you're in the same region you deployed to).

The Step Function is likely still running, but feel free to examine the execution. Once finished, it'll return the results back to EventBridge, and close the loop with the Control plane.

## Interface definitions

In this section we detail the EventBridge messages that pass between the two planes, along with a brief description of the payload for the messages.

### Overview of events

#### Tenant Onboarding Request

The control plane emits this event any time it onboards a new tenant.  This event contains the tenant registration data, tenant data, and additional fields added by the tenant registration and management services. In the case above, an onboarding event would look something like this:

##### Sample onboarding request event

```json
{
  "source": "controlPlaneEventSource",
  "detail-type": "onboardingRequest",
  "detail": {
    "tenantId": "guid string",
    "tenantRegistrationId": "registration-guid-string",
    "tenantName": "tenant$RANDOM",
    "email": "tenant@example.com",
    "tier": "basic",
    "tenantStatus": "In progress",
    "registrationStatus": "In progress"
  }
}
```

#### Tenant Provision Success

As per our configuration, the application plane emits this event upon completion of onboarding. It contains the `tenantId`, `tenantRegistrationId`, and a `jobOutput` object containing the environment variables (key/value pairs) whose keys have been identified in the `environmentVariablesToOutgoingEvent` parameter. The event includes both tenant and registration status updates. In the example above, a provision success event would look something like this:

##### Sample provision success event

##### Sample provision success event

```json
{
  "source": "applicationPlaneEventSource",
  "detail-type": "provisionSuccess",
  "detail": {
    "jobOutput": {
      "tenantStatus": "created",
      "registrationStatus": "completed",
      "tenantConfig": "{\n  \"userPoolId\": \"MY_SAAS_APP_USERPOOL_ID\",\n  \"appClientId\": \"MY_SAAS_APP_CLIENT_ID\",\n  \"apiGatewayUrl\": \"MY_API_GATEWAY_URL\"\n}",
      "tenantName": "tenant$RANDOM",
      "tenantS3Bucket": "mybucket",
      "someOtherVariable": "this is a test",
      "email": "tenant@example.com"
    },
    "tenantId": "guid string",
    "tenantRegistrationId": "registration-guid-string"
  }
}
```

#### Tenant Offboarding Request

The control plane emits this event any time it offboards a tenant. The detail of this event will contain the entire tenant object including tenant registration data (i.e., the fields defined in the create tenant request along with fields like `tenantId` and `tenantRegistrationId`). Similar to the onboarding job defined above, offboarding can be whatever your application requires including, but not limited to, the deletion of the tenant's dedicated infrastructure.


##### Sample offboarding request event

```json
{
  "source": "controlPlaneEventSource",
  "detail-type": "offboardingRequest",
  "detail": {
    "tenantId": "guid string",
    "tenantRegistrationId": "registration-guid-string",
    // <rest of tenant object including registration data>
  }
}
```

#### Tenant Deprovision Success

The application plane emits this event upon completion of offboarding. Similar to provision success event, its contents are determined by the environment variables identified by their key in the `environmentVariablesToOutgoingEvent` parameter. The event includes both the tenant and registration identifiers, along with status updates related to the deprovisioning process.


<<<<<<< HEAD
=======
##### Sample deprovision success event

```json
{
  "source": "applicationPlaneEventSource",
  "detail-type": "deprovisionSuccess",
  "detail": {
    "jobOutput": {
      "registrationStatus": "deprovisioned"
      // other fields defined in the deprovisioning job configuration
    },
    "tenantId": "guid string",
    "tenantRegistrationId": "registration-guid-string"
  }
}
```

>>>>>>> 1b99400a
## Design tenets

- **A templated model for producing best practices SaaS applications** - SBT strives to provide a mental model, and a foundational implementation from which almost any SaaS application can be built
- **A compelling accelerant** - the features and experience of the control plane, and application plane libraries, must be compelling enough to motivate SaaS builders to use this as standardizing, simplifying, and accelerating their path to SaaS
- **A standalone footprint** - the two halves of SBT are complementary, but not coupled. They're better together, but SBT is designed such that each half can be independently deployed and operated and builders can choose only the parts that make sense for their application
- **Adds value, and gets out of the way** - Don’t inhibit the ongoing innovation and productivity of SaaS builders. Provide sensible guidelines and abstractions that influence a SaaS solution's implementation but does not stand in the way of its evolution
- **Built in the open with the community** - SBT strives to meet developers where they are. We encourage PRs, not forks
- **Guide builders and make it approachable** - SBT will provide rich documentation and examples from which the community can derive inspiration and reference

## Additional documentation and resources

### Tenant registration

This service plays a crucial role in orchestrating the tenant onboarding workflow. It exposes an API endpoint that accepts and validates initial tenant registration requests, working as the first step in the tenant onboarding workflow. Upon receiving a registration request, it coordinates with the Tenant Management service to create the fundamental tenant record and initiates the provisioning process. The service uses EventBridge to orchestrate the workflow between the control plane and application plane until the tenant is fully provisioned.

### Tenant management

Currently, this service simply records the result of a successful onboarding request sent to the application plane, and for now that proves efficient. As we continue to build out additional reference architectures in the SBT model we may identify the need for additional features, perhaps tenant configuration, routing or identity.

### System user management

System users represent the administrative users that manage your SaaS environment. These users must have their own identity mechanism that is used to authenticate and manage the different system users that will be managing your SaaS environment. The nature and lifecycle of these users is much simpler than the tenant users. These users will only live and be used through the experience provided by the control plane. As such, they’ll require less customization and will be access through the tooling/console that’s native to the control plane.

### Tenant user management

Every SaaS system needs some way to manage the users of that system. These users could be managed entirely within the scope of the application plane. However, these same users must also be connected to tenants as part of the onboarding and authentication experience. This need to have tenants be connected to identity makes it necessary to have tenant users stored and managed within the scope of the control plane. This allows for a much greater level of automation within the control plane, enabling all the mechanics of connecting users to tenants, authenticating users with tenant context, and injecting tenant context into the application plane. However, with tenant user management hosted in the control, this service must take on the added responsibility of managing the additional attributes that are associated with tenant users in different environments. This is where the control plane as a service will need to enable greater flexibility and customization to allow builders to have greater control over the configuration of tenant users. In fact, there may be scenarios where the application plane will include the user experience that integrates with this tenant management service to manage/configure tenant users.

### Onboarding

Managing the full lifecycle of tenant onboarding is one of the most essential roles of the control plane. This service owns responsibility for orchestrating all the configuration and downstream events associated with the introduction of a new tenant. So, here you’ll see interaction with both tenant management and tenant user management. Now, where onboarding gets more interesting is when we look at how onboarding also relies on integration with the application plane. As each new tenant is onboarded via the control plane, this service must also send events to the application plane to trigger the creation of any application plane resources/infrastructure that may be needed on a per-tenant basis. The boarding service must publish this application provisioning event and listen for various events that represent the progress of the application plane’s tenant provisioning lifecycle.

### Billing

Many SaaS providers rely on integration with a billing service that allows them to create the billing plans that are mapped to their tiering and monetization strategy. Generally, the approach here is to provide an API within the control plane that will provide a universal mechanism for creating billing accounts (onboarding) and publishing billing/consumption events for individual tenants. This service will also include integration with tenant management, enabling tenant state events to be conveyed to/from the billing service. For example, a tenant being disabled could be triggered from billing to tenant management. A change in tiers could also be part of this integration.

### Mock Billing Provider

The Mock Billing Provider is a simplified implementation of the IBilling interface and simulates a mock billing solution. It demonstrates how billing data can be collected, aggregated, and processed in a SaaS application.

#### Components

1. **Customer Table**: Stores information about customers, including their customer ID and tenant ID.
2. **Billing Table**: Stores aggregated billing data for each tenant, including the billing period and usage metrics.
3. **Data Aggregation Table**: Temporarily stores raw usage data before it's processed and moved to the Billing Table.
4. **FirehoseAggregator**: A construct that sets up a Kinesis Firehose for data ingestion, an S3 bucket for initial data storage, and a Lambda function for data processing.

#### Data Flow and Processing

1. Raw usage data is collected through a Kinesis Firehose, which is part of the `FirehoseAggregator` construct.
2. The data is initially stored in an S3 bucket.
3. A Lambda function (`DataAggregatorLambda`) is triggered by S3 events when new data arrives.
4. This function processes the raw data and aggregates it in the Data Aggregation Table.
5. Periodically (default is every 24 hours), the `PutUsage` Lambda function runs to:
   - Read the aggregated data from the Data Aggregation Table
   - Process and transfer this data to the Billing Table
   - Clear the processed data from the Data Aggregation Table

#### Using the Mock Billing Provider in a CDK Application

To use the Mock Billing Provider with the SBT Control Plane, add it to your CDK stack like this:

```typescript
import * as sbt from '@cdklabs/sbt-aws';

const mockBillingProvider = new sbt.MockBillingProvider(this, 'MockBillingProvider');

const controlPlane = new sbt.ControlPlane(this, 'ControlPlane', {
  auth: cognitoAuth,
  systemAdminEmail: 'admin@example.com',
  billing: mockBillingProvider,
});
```

This will set up the necessary tables, Lambda functions, and Kinesis Firehose for data collection and processing.

#### Create / Delete Customers

This process is integrated with the tenant management process. Creates and deletes of tenants will also be reflected in the Customer Table.

#### Generating Test Data

The toolkit includes a script (`send-kinesis-data.sh`) to generate and send test data to the Kinesis Firehose. To use it:

1. Ensure you have the AWS CLI configured with appropriate permissions.
2. Run the script, providing the name of your Control Plane stack:

```bash
./scripts/send-kinesis-data.sh YourControlPlaneStackName [tenant_id]
```

This script will continuously send random usage data for various tenants to the Kinesis Firehose. You can optionally specify a specific tenant ID as a second argument to send data for only that tenant.

The generated data includes a tenant ID, a metric name ("productsSold"), a random value, and a timestamp. This data will be processed by the `DataAggregatorLambda` and eventually appear in the Billing Table after the `PutUsage` function runs.

By using the Mock Billing Provider and the data generation script, you can simulate a complete billing cycle in your SaaS application, from data collection to aggregation and final billing record creation.

### Metrics

Multi-tenant operations teams often need tenant-aware insights into the activity and consumption profiles of their tenants and tiers. This data is used in a variety contexts, allowing teams to make operational, business, and design decisions based on the tenant-aware patterns they can observe through metrics that are published by the application tier. The control plane will provide standardized metrics API that will be used to ingest these metrics events. It will also enable builders to define custom events with some standardization around how tenant and tier context is conveyed via these events. These metrics will all be aggregated by the control plane and surfaced through dashboards in the control plan admin console. There may also be support for ingesting the metrics data into other analytics tools

### Tiering

Tiering is a very basic construct in the control plane. However, it needs to exist to provider a universal, centralized home to the tiering configuration of a SaaS environment. This provides a point of alignment between the application plane and the control plane, that allows for a clear mapping of tenants to tiers that are used across a number of experiences insides and outside of the control plane.

### AWS Marketplace Integration

The SaaS Builder Toolkit provides constructs to simplify the integration of your SaaS application with AWS Marketplace. The `AWSMarketplaceSaaSProduct` construct enables you to create an AWS Marketplace SaaS product, including a registration API, a DynamoDB table for storing subscriber information, and necessary AWS Lambda functions and event sources for handling subscription and entitlement events.

The toolkit also includes a `SampleRegistrationWebPage` construct, which creates a sample registration web page hosted on Amazon S3 and fronted by Amazon CloudFront. The web page includes a dynamic form for users to register for the SaaS product, with the required fields for registration specified as a prop to the construct.

Additionally, the toolkit provides utilities for managing entitlement and subscription logic, such as handling subscription events from AWS Marketplace, metering usage, and granting or revoking access to the product based on subscription status.

By leveraging these constructs and utilities, you can streamline the process of integrating your SaaS application with AWS Marketplace, ensuring compliance with Marketplace requirements and providing a seamless registration and subscription experience for your customers.

For more information, see [AWS Marketplace Integration](/docs/public/marketplace-integration.md)<|MERGE_RESOLUTION|>--- conflicted
+++ resolved
@@ -409,14 +409,6 @@
 echo "done!"
 `,
       environmentStringVariablesFromIncomingEvent: ['tenantId', 'tier'],
-<<<<<<< HEAD
-      environmentVariablesToOutgoingEvent: [
-        'tenantS3Bucket',
-        'someOtherVariable',
-        'tenantConfig',
-        'tenantStatus',
-      ],
-=======
       environmentVariablesToOutgoingEvent: { 
         tenantData: [
           'tenantS3Bucket',
@@ -425,7 +417,6 @@
           'tenantStatus',
         ]
       },
->>>>>>> 1b99400a
       scriptEnvironmentVariables: {
         TEST: 'test',
       },
@@ -527,7 +518,6 @@
         "tenantName": $tenantName,
         "email": $tenantEmail,
         "tier": "basic"
-<<<<<<< HEAD
         },
       "tenantRegistrationData": {
         "registrationStatus": "In progress"
@@ -536,16 +526,6 @@
 
 echo "creating tenant..."
 CREATION_RESPONSE=$(curl --request POST \
-=======
-      },
-      "tenantRegistrationData": {
-        "registrationStatus": "In progress"
-      }
-    }')
-
-echo "creating tenant..."
-curl --request POST \
->>>>>>> 1b99400a
     --url "${CONTROL_PLANE_API_ENDPOINT}tenant-registrations" \
     --header "Authorization: Bearer ${ACCESS_TOKEN}" \
     --header 'content-type: application/json' \
@@ -554,7 +534,6 @@
 echo "$CREATION_RESPONSE" | jq
 echo "" # add newline
 
-<<<<<<< HEAD
 # Extract both IDs from the creation response
 TENANT_ID=$(echo "$CREATION_RESPONSE" | jq -r '.data.tenantId')
 TENANT_REGISTRATION_ID=$(echo "$CREATION_RESPONSE" | jq -r '.data.tenantRegistrationId')
@@ -585,14 +564,6 @@
     fi
 done
 
-=======
-
-echo "retrieving tenants..."
-curl --request GET \
-    --url "${CONTROL_PLANE_API_ENDPOINT}tenant-registrations" \
-    --header "Authorization: Bearer ${ACCESS_TOKEN}" \
-    --silent | jq
->>>>>>> 1b99400a
 ```
 
 Now that we've onboarded a tenant, let's take a look at the console to see what got deployed.
@@ -611,7 +582,7 @@
 
 #### Tenant Onboarding Request
 
-The control plane emits this event any time it onboards a new tenant.  This event contains the tenant registration data, tenant data, and additional fields added by the tenant registration and management services. In the case above, an onboarding event would look something like this:
+The control plane emits this event any time it onboards a new tenant. This event contains all information present in the create tenant request (POST /tenants) along with some fields added by the tenant management service. In the case above, an onboarding event would look something like this:
 
 ##### Sample onboarding request event
 
@@ -621,21 +592,17 @@
   "detail-type": "onboardingRequest",
   "detail": {
     "tenantId": "guid string",
-    "tenantRegistrationId": "registration-guid-string",
     "tenantName": "tenant$RANDOM",
     "email": "tenant@example.com",
     "tier": "basic",
-    "tenantStatus": "In progress",
-    "registrationStatus": "In progress"
+    "tenantStatus": "In progress"
   }
 }
 ```
 
 #### Tenant Provision Success
 
-As per our configuration, the application plane emits this event upon completion of onboarding. It contains the `tenantId`, `tenantRegistrationId`, and a `jobOutput` object containing the environment variables (key/value pairs) whose keys have been identified in the `environmentVariablesToOutgoingEvent` parameter. The event includes both tenant and registration status updates. In the example above, a provision success event would look something like this:
-
-##### Sample provision success event
+As per our configuration, the application plane emits this event upon completion of onboarding. It contains the `tenantId` and a `jobOutput` object containing the environment variables (key/value pairs) whose keys have been identified in the `environmentVariablesToOutgoingEvent` parameter. In the example above, a provision success event would look something like this:
 
 ##### Sample provision success event
 
@@ -646,23 +613,20 @@
   "detail": {
     "jobOutput": {
       "tenantStatus": "created",
-      "registrationStatus": "completed",
       "tenantConfig": "{\n  \"userPoolId\": \"MY_SAAS_APP_USERPOOL_ID\",\n  \"appClientId\": \"MY_SAAS_APP_CLIENT_ID\",\n  \"apiGatewayUrl\": \"MY_API_GATEWAY_URL\"\n}",
       "tenantName": "tenant$RANDOM",
       "tenantS3Bucket": "mybucket",
       "someOtherVariable": "this is a test",
       "email": "tenant@example.com"
     },
-    "tenantId": "guid string",
-    "tenantRegistrationId": "registration-guid-string"
+    "tenantId": "guid string"
   }
 }
 ```
 
 #### Tenant Offboarding Request
 
-The control plane emits this event any time it offboards a tenant. The detail of this event will contain the entire tenant object including tenant registration data (i.e., the fields defined in the create tenant request along with fields like `tenantId` and `tenantRegistrationId`). Similar to the onboarding job defined above, offboarding can be whatever your application requires including, but not limited to, the deletion of the tenant's dedicated infrastructure.
-
+The control plane emits this event any time it offboards a tenant. The detail of this event will contain the entire tenant object (i.e., the fields defined in the create tenant request along with fields like `tenantId`). Similar to the onboarding job defined above, offboarding can be whatever your application requires including, but not limited to, the deletion of the tenant's dedicated infrastructure.
 
 ##### Sample offboarding request event
 
@@ -671,38 +635,15 @@
   "source": "controlPlaneEventSource",
   "detail-type": "offboardingRequest",
   "detail": {
-    "tenantId": "guid string",
-    "tenantRegistrationId": "registration-guid-string",
-    // <rest of tenant object including registration data>
+    // <entire tenant object>
   }
 }
 ```
 
 #### Tenant Deprovision Success
 
-The application plane emits this event upon completion of offboarding. Similar to provision success event, its contents are determined by the environment variables identified by their key in the `environmentVariablesToOutgoingEvent` parameter. The event includes both the tenant and registration identifiers, along with status updates related to the deprovisioning process.
-
-
-<<<<<<< HEAD
-=======
-##### Sample deprovision success event
-
-```json
-{
-  "source": "applicationPlaneEventSource",
-  "detail-type": "deprovisionSuccess",
-  "detail": {
-    "jobOutput": {
-      "registrationStatus": "deprovisioned"
-      // other fields defined in the deprovisioning job configuration
-    },
-    "tenantId": "guid string",
-    "tenantRegistrationId": "registration-guid-string"
-  }
-}
-```
-
->>>>>>> 1b99400a
+The application plane emits this event upon completion of offboarding. Similar to provision success event, its contents are determined by the environment variables identified by their key in the `environmentVariablesToOutgoingEvent` parameter.
+
 ## Design tenets
 
 - **A templated model for producing best practices SaaS applications** - SBT strives to provide a mental model, and a foundational implementation from which almost any SaaS application can be built
@@ -713,10 +654,6 @@
 - **Guide builders and make it approachable** - SBT will provide rich documentation and examples from which the community can derive inspiration and reference
 
 ## Additional documentation and resources
-
-### Tenant registration
-
-This service plays a crucial role in orchestrating the tenant onboarding workflow. It exposes an API endpoint that accepts and validates initial tenant registration requests, working as the first step in the tenant onboarding workflow. Upon receiving a registration request, it coordinates with the Tenant Management service to create the fundamental tenant record and initiates the provisioning process. The service uses EventBridge to orchestrate the workflow between the control plane and application plane until the tenant is fully provisioned.
 
 ### Tenant management
 
